--- conflicted
+++ resolved
@@ -3,22 +3,18 @@
 use core::fmt;
 use std::{collections::BTreeMap, fmt::Debug};
 use cosmos_sdk_proto::side::btcbridge::DkgRequest;
-use ed25519_compact::{x25519, PublicKey, SecretKey, Signature};
+use ed25519_compact::x25519;
 use rand::thread_rng;
 use tracing::{debug, error, info};
 use serde::{Deserialize, Serialize};
 
-
 use frost_secp256k1_tr::{self as frost};
 use frost::{keys, Identifier, Secp256K1Sha256};
 
 use frost_core::keys::dkg::round1::Package;
 use super::{Round, TSSBehaviour};
-use crate::{app::{config:: get_database_with_name, signer::Signer}, helper::{encoding::to_base64, gossip::publish_dkg_packages, mem_store::{self, remove_dkg_round1_secret_packet, remove_dkg_round2_secret_packet}, now}};
+use crate::{app::signer::Signer, helper::{encoding::to_base64, gossip::publish_dkg_packages, mem_store, now}};
 use crate::helper::cipher::{decrypt, encrypt};
-
-
-use lazy_static::lazy_static;
 
 #[derive(Debug, Clone, PartialEq, Eq, Serialize, Deserialize)]
 pub struct DKGTask {
@@ -163,21 +159,8 @@
 }
 
 pub fn prepare_response_for_task(signer: &Signer, task_id: String) -> DKGResponse {
-<<<<<<< HEAD
     let round1_packages = match signer.get_dkg_round1_package(&task_id) {
         Some(packets) => packets,
-=======
-    let round1_packages = match DB.get(format!("dkg-{}-round1", task_id)) {
-        Ok(Some(packets)) => {
-            match serde_json::from_slice(&packets) {
-                Ok(packets) => packets,
-                Err(e) => {
-                    error!("Failed to deserialize DKG Round 1 packets: {:?}", e);
-                    BTreeMap::new()
-                }
-            }
-        },
->>>>>>> 96eafa9f
         _ => {
             debug!("No DKG Round 1 packets found: {task_id}");
             BTreeMap::new()
@@ -205,29 +188,8 @@
 }
 
 pub fn received_dkg_response(response: DKGResponse, signer: &Signer) {
-<<<<<<< HEAD
-    let task_id = response.task_id.clone();
+    let task_id = response.payload.task_id.clone();
     let mut task = match signer.get_dkg_task(&task_id) {
-=======
-
-    match PublicKey::from_slice(&response.sender.serialize()) {
-        Ok(public_key) => {
-            let raw = serde_json::to_vec(&response.payload).unwrap();
-            let sig = Signature::from_slice(&response.signature).unwrap();
-            if public_key.verify(&raw, &sig).is_err() {
-                debug!("Verify signature failed");
-                return;
-            }
-        }
-        Err(_) => {
-            debug!("Invalid public key");
-            return;
-        }
-    }
-
-    let task_id = response.payload.task_id.clone();
-    let mut task = match get_task(&task_id) {
->>>>>>> 96eafa9f
         Some(task) => task,
         None => {
             error!("No task found for DKG: {}", task_id);
@@ -242,11 +204,7 @@
     }
 
     if task.round == Round::Round1 {
-<<<<<<< HEAD
-        received_round1_packages(&mut task, response.round1_packages, signer)
-=======
-        received_round1_packages(&mut task, response.payload.round1_packages, signer.identifier(), &signer.identity_key)
->>>>>>> 96eafa9f
+        received_round1_packages(&mut task, response.payload.round1_packages, signer)
     } else if task.round == Round::Round2 {
         received_round2_packages(&mut task, response.payload.round2_packages, signer)
     } else {
@@ -261,7 +219,7 @@
     
     // merge packets with local
     local.extend(packets);
-    signer.save_dkg_round2_package(&task.id, &local);
+    signer.save_dkg_round1_package(&task.id, &local);
 
     let k = local.keys().map(|k| to_base64(&k.serialize()[..])).collect::<Vec<_>>();
     debug!("Received round1 packets: {} {:?}", task.id, k);
