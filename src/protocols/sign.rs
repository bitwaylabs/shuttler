--- conflicted
+++ resolved
@@ -451,9 +451,6 @@
     };
 
     publish_signing_package(swarm, &msg);
-<<<<<<< HEAD
-    save_sign_remote_signature_shares(&task.id, &received_sig_shares);
-=======
 
 
     // save local signature share
@@ -471,7 +468,6 @@
         }
     }
     save_sign_remote_signature_shares(&task.id, &remote_sig_shares);
->>>>>>> ec7bf305
     // save_sign_task(task)
 
 }
