

use cosmrs::Any;
use side_proto::side::tss::{MsgCompleteDkg, MsgSubmitSignatures};
use tracing::debug;

use crate::config::{VaultKeypair, APP_NAME_LENDING};
use crate::helper::encoding::{from_base64, hash, pubkey_to_identifier};
use crate::helper::mem_store;
use crate::helper::store::Store;
use crate::protocols::refresh::{ParticipantRefresher, RefreshAdaptor};
use crate::protocols::sign::{SignAdaptor, StandardSigner};
use crate::protocols::dkg::{DKGAdaptor, DKG};

use crate::apps::{App, Context, FrostSignature, Input, SignMode, SubscribeMessage, Task};

use super::{SideEvent, TaskInput};

pub struct LendingApp {
    pub keygen: DKG<KeygenHander>,
    pub signer: StandardSigner<SignerHandler>,
    pub refresher: ParticipantRefresher<RefreshHandler>,
}

impl LendingApp {
    pub fn new() -> Self {
        Self {
            keygen: DKG::new("lending_key_generator", KeygenHander{}),
            signer: StandardSigner::new("lending_signer", SignerHandler{}),
            refresher: ParticipantRefresher::new("lending_refresh", RefreshHandler{})
        }
    }
}

impl App for LendingApp {

    fn name(&self) -> String {
        APP_NAME_LENDING.to_string()
    }

    fn on_message(&self, ctx: &mut Context, message: &SubscribeMessage) -> anyhow::Result<()>{
        self.signer.on_message(ctx, message)?;
        self.keygen.on_message(ctx, message)?;
        self.refresher.on_message(ctx, message)
    }
    fn subscribe_topics(&self) -> Vec<libp2p::gossipsub::IdentTopic> {
        vec![self.keygen.topic(), self.signer.topic(), self.refresher.topic()]
    }
    fn on_event(&self, ctx: &mut Context, event: &SideEvent) {
        self.signer.on_event(ctx, event);
        self.keygen.on_event(ctx, event);
        // self.refresher.
    }
    fn execute(&self, ctx: &mut Context, tasks: Vec<Task>) -> anyhow::Result<()> {
        self.signer.execute(ctx, &tasks);
        Ok(())
    }
}
pub struct KeygenHander{}
impl DKGAdaptor for KeygenHander {
    fn new_task(&self, _ctx: &mut Context, event: &SideEvent) -> Option<Vec<Task>> {
        match event {
            SideEvent::BlockEvent(events) => {
                if events.contains_key("initiate_dkg.id") {
                    println!("Events: {:?}", events);

                    let mut tasks = vec![];
                    for (((id, ps), t), b) in events.get("initiate_dkg.id")?.iter()
                        .zip(events.get("initiate_dkg.participants")?)
                        .zip(events.get("initiate_dkg.threshold")?)
                        .zip(events.get("initiate_dkg.batch_size")?) {
                        
                            let mut participants = vec![];
                            for p in ps.split(",") {
                                if let Ok(identifier) = from_base64(p) {
                                    participants.push(pubkey_to_identifier(&identifier));
                                }
                            };
                            if let Ok(threshold) = t.parse() {
                                if threshold as usize * 3 >= participants.len() * 2  {
                                    if let Ok(batch_size) = b.parse() {
                                        tasks.push(Task::new_dkg(format!("lending-dkg-{}", id), participants, threshold, batch_size));
                                    }
                                }
                            }
                        };
                    return Some(tasks);
                }
            },
            _ => {},
        }
        None
    }    
    fn on_complete(&self, ctx: &mut Context, task: &mut Task, keys: Vec<(frost_adaptor_signature::keys::KeyPackage,frost_adaptor_signature::keys::PublicKeyPackage)>) {
        let mut pub_keys = vec![];
        keys.into_iter().for_each(|(priv_key, pub_key)| {
            
            let tweak = None;
            let rawkey = pub_key.verifying_key().serialize().unwrap();
            let hexkey = hex::encode(&rawkey[1..]);
            let keyshare = VaultKeypair {
                pub_key: pub_key.clone(),
                priv_key: priv_key.clone(),
                tweak,
            };
            ctx.keystore.save(&hexkey, &keyshare);
            pub_keys.push(hexkey);
        });

        debug!("Oracle pubkey >>>: {:?}", pub_keys);

        let id: u64 = task.id.replace("lending-dkg-", "").parse().unwrap();

        // save dkg id and keys for refresh
        ctx.general_store.save(&format!("{}",id).as_str(), &pub_keys.join(","));
        
        // convert string array to bytes
        let mut message_keys = id.to_be_bytes()[..].to_vec();
        for key in pub_keys.iter() {
            let key_bytes = hex::decode(key).unwrap();
            message_keys.extend(key_bytes);
        };
        let message = hex::decode(hash(&message_keys)).unwrap();
        let signature = hex::encode(ctx.node_key.sign(&message, None));

        let cosm_msg = MsgCompleteDkg {
            id: id,
            sender: ctx.conf.relayer_bitcoin_address(),
            pub_keys: pub_keys,
            signature,
            consensus_pubkey: ctx.id_base64.clone()
        };

        let any = Any::from_msg(&cosm_msg).unwrap();
        if let Err(e) = ctx.tx_sender.send(any) {
            tracing::error!("{:?}", e)
        }

    }
}
pub struct SignerHandler{}
impl SignAdaptor for SignerHandler {
    fn new_task(&self, ctx: &mut Context, event: &SideEvent) -> Option<Vec<Task>> {
        if let SideEvent::BlockEvent(events) = event {
            if events.contains_key("initiate_signing.id") {
                println!("Trigger Price Event: {:?}", events);
                let mut tasks = vec![];
                for ((((id, pub_key), sig_hashes), mode), option ) in events.get("initiate_signing.id")?.iter()
                    .zip(events.get("initiate_signing.pub_key")?)
                    .zip(events.get("initiate_signing.sig_hashes")?)
                    .zip(events.get("initiate_signing.type")?)
                    .zip(events.get("initiate_signing.option")?) {

                        let mut sign_mode = SignMode::Sign;
                        if let Some(nonce_keypair) = ctx.keystore.get(&option) {                          
                            if mode.eq("1") {
                                sign_mode = SignMode::SignWithGroupcommitment(nonce_keypair.pub_key.verifying_key().clone())
                            } else if mode.eq("2") {
                                sign_mode = SignMode::SignWithAdaptorPoint(nonce_keypair.pub_key.verifying_key().clone())
                            };
                        }

                        let participants = mem_store::count_task_participants(ctx, pub_key);
                        if participants.len() > 0 {
                            let mut sign_inputs = vec![];
                            sig_hashes.split(",").enumerate().for_each(|(index, sig)| {
                                if let Ok(message) = from_base64(sig) {
                                        sign_inputs.insert(index, Input::new_with_message_mode(pub_key.clone(), message, participants.clone(), sign_mode.clone()));
                                    }
                                }
                            );
                            if sign_inputs.len() > 0 {
                                let task= Task::new_signing(format!("lending-{}", id), "" , sign_inputs);
                                tasks.push(task);
                            }
                        }
                    };
                return Some(tasks);
            }
        }
        None
    }
    fn on_complete(&self, ctx: &mut Context, task: &mut Task)-> anyhow::Result<()> {
        let mut signatures = vec![];
<<<<<<< HEAD

        if let TaskInput::SIGN(sign_inputs) = &task.input {
            for input in sign_inputs.iter() {
                if let Some(FrostSignature::Standard(sig)) = input.signature  {
                    signatures.push(hex::encode(&sig.serialize()?));
                }
            }
            let cosm_msg = MsgSubmitSignatures {
                id: task.id.replace("lending-", "").parse()?,
                sender: ctx.conf.relayer_bitcoin_address(),
                signatures ,
            };
            let any = Any::from_msg(&cosm_msg)?;
            if let Err(e) = ctx.tx_sender.send(any) {
                tracing::error!("{:?}", e)
=======
        for input in task.sign_inputs.iter() {
            if let Some(signature) = input.signature.clone() {
                match signature {
                    FrostSignature::Standard(sig) => {
                        signatures.push(hex::encode(&sig.serialize()?));
                    }
                    FrostSignature::Adaptor(sig) => {
                        signatures.push(hex::encode(&sig.0.default_serialize()?));
                    }
                }
>>>>>>> c32193c2
            }
        }
        
        Ok(())
    }
}

pub struct RefreshHandler;
impl RefreshAdaptor for RefreshHandler {
    fn new_task(&self, ctx: &mut Context, events: &SideEvent) -> Option<Vec<Task>> {
        todo!()
    }

    fn on_complete(&self, ctx: &mut Context, task: &mut Task, keys: Vec<(frost_adaptor_signature::keys::KeyPackage, frost_adaptor_signature::keys::PublicKeyPackage)>) {
        todo!()
    }
}

// pub struct NonceHander{
//     pub conf: Config,
//     pub signer: StandardSigner<NonceSigningHandler>
// }
// impl DKGAdaptor for NonceHander {
//     fn new_task(&self, ctx: &mut Context, event: &SideEvent) -> Option<Vec<Task>> {
//         // tracing::debug!("event: {:?}", event);
//         if let SideEvent::BlockEvent(events) = event {
//             if events.contains_key("generate_nonce.id") {
//                 let mut tasks = vec![];
//                 for (id, oracle_key) in events.get("generate_nonce.id")?.iter()
//                     .zip(events.get("generate_nonce.oracle_pub_key")?) {
//                         if let Some(keypair) = ctx.keystore.get(&oracle_key) {
//                             let participants = keypair.pub_key.verifying_shares().keys().map(|i| i.clone()).collect::<Vec<_>>();
//                             let threshold = keypair.priv_key.min_signers().clone();
//                             tasks.push(Task::new_dkg(format!("{}-{}", oracle_key , id ), participants , threshold));
//                         }
//                     };
//                 return Some(tasks);
//             }
//         }
//         None
//     }
    
//     fn on_complete(&self, ctx: &mut Context, task: &mut Task, keys: Vec<(frost_adaptor_signature::keys::KeyPackage,frost_adaptor_signature::keys::PublicKeyPackage)>) {
//         let (priv_key, pub_key) = keys.into_iter().next().unwrap();
//         let tweak = None;
//         let pubkey = pub_key.verifying_key().serialize().unwrap();
//         let nonce = hex::encode(&pubkey[1..]);
//         let keyshare = VaultKeypair {
//             pub_key: pub_key.clone(),
//             priv_key: priv_key.clone(),
//             tweak,
//         };
//         ctx.keystore.save(&nonce, &keyshare);
        
//         let oracle_pubkey = task.id.split("-").collect::<Vec<_>>();

//         let message = hex::decode(hash(&pubkey[1..])).unwrap();
//         task.sign_inputs.insert(0, Input::new_with_message(oracle_pubkey[0].to_string(), message, task.dkg_input.participants.clone()));
//         task.psbt = nonce; // store the nonce in PSBT, since PSBT dese not exists in this signing process.
//         ctx.task_store.save(&task.id, task);    

//         self.signer.generate_commitments(ctx, task);   
//     }
// }

// pub struct NonceSigningHandler{}
// impl SignAdaptor for NonceSigningHandler{
//     fn new_task(&self, _ctx: &mut Context,  _event: &SideEvent) -> Option<Vec<Task>> {
//         // no need to implement, because it share same task as nonce DKG
//         None
//     }
//     fn on_complete(&self, ctx: &mut Context, task: &mut Task) -> anyhow::Result<()> {
//         for (_, input) in task.sign_inputs.iter() {
//             if let Some(FrostSignature::Standard(signature)) = input.signature  {
//                 let cosm_msg = MsgSubmitNonce {
//                     sender: ctx.conf.relayer_bitcoin_address(),
//                     nonce: task.psbt.clone(),
//                     signature: hex::encode(&signature.serialize()?),
//                     oracle_pubkey: input.key.clone(),
//                 };
//                 let any = Any::from_msg(&cosm_msg)?;
//                 ctx.tx_sender.send(any)?
//             }
//         };
//         Ok(())
//     }
// }<|MERGE_RESOLUTION|>--- conflicted
+++ resolved
@@ -182,12 +182,18 @@
     }
     fn on_complete(&self, ctx: &mut Context, task: &mut Task)-> anyhow::Result<()> {
         let mut signatures = vec![];
-<<<<<<< HEAD
 
         if let TaskInput::SIGN(sign_inputs) = &task.input {
             for input in sign_inputs.iter() {
-                if let Some(FrostSignature::Standard(sig)) = input.signature  {
-                    signatures.push(hex::encode(&sig.serialize()?));
+                if let Some(signature) = input.signature.clone() {
+                    match signature {
+                        FrostSignature::Standard(sig) => {
+                            signatures.push(hex::encode(&sig.serialize()?));
+                        }
+                        FrostSignature::Adaptor(sig) => {
+                            signatures.push(hex::encode(&sig.0.default_serialize()?));
+                        }
+                    }
                 }
             }
             let cosm_msg = MsgSubmitSignatures {
@@ -198,18 +204,6 @@
             let any = Any::from_msg(&cosm_msg)?;
             if let Err(e) = ctx.tx_sender.send(any) {
                 tracing::error!("{:?}", e)
-=======
-        for input in task.sign_inputs.iter() {
-            if let Some(signature) = input.signature.clone() {
-                match signature {
-                    FrostSignature::Standard(sig) => {
-                        signatures.push(hex::encode(&sig.serialize()?));
-                    }
-                    FrostSignature::Adaptor(sig) => {
-                        signatures.push(hex::encode(&sig.0.default_serialize()?));
-                    }
-                }
->>>>>>> c32193c2
             }
         }
         
