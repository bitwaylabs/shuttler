--- conflicted
+++ resolved
@@ -54,11 +54,7 @@
 # frost-adaptor-signature = {git = "https://github.com/sideprotocol/frost-adaptor-signature.git", branch = "master", features = ["serde", "serialization"]}
 frost-adaptor-signature = { version="2.1.0-rc.1", features = ["serde", "serialization"]}
 # side-proto = {git = "https://github.com/sideprotocol/side-rust", features = ["grpc"]}
-<<<<<<< HEAD
-side-proto = {version="2.0.0-alpha.7", features = ["grpc"]}
-=======
 side-proto = {version="2.0.0-alpha.9", features = ["grpc"]}
->>>>>>> bed89acd
 axum = "0.8.1"
 tower = "*"
 
